
#include <xen/lib.h>
#include <xen/smp.h>
#include <xen/time.h>
#include <xen/perfc.h>
#include <xen/keyhandler.h> 
#include <public/dom0_ops.h>
#include <asm/uaccess.h>

#undef  PERFCOUNTER
#undef  PERFCOUNTER_CPU
#undef  PERFCOUNTER_ARRAY
#undef  PERFSTATUS
#undef  PERFSTATUS_CPU
#undef  PERFSTATUS_ARRAY
#define PERFCOUNTER( var, name )              { name, TYPE_SINGLE, 0 },
#define PERFCOUNTER_CPU( var, name )          { name, TYPE_CPU,    0 },
#define PERFCOUNTER_ARRAY( var, name, size )  { name, TYPE_ARRAY,  size },
#define PERFSTATUS( var, name )               { name, TYPE_S_SINGLE, 0 },
#define PERFSTATUS_CPU( var, name )           { name, TYPE_S_CPU,    0 },
#define PERFSTATUS_ARRAY( var, name, size )   { name, TYPE_S_ARRAY,  size },
static struct {
    char *name;
    enum { TYPE_SINGLE, TYPE_CPU, TYPE_ARRAY,
           TYPE_S_SINGLE, TYPE_S_CPU, TYPE_S_ARRAY
    } type;
    int nr_elements;
} perfc_info[] = {
#include <xen/perfc_defn.h>
};

#define NR_PERFCTRS (sizeof(perfc_info) / sizeof(perfc_info[0]))

struct perfcounter perfcounters;

void perfc_printall(unsigned char key)
{
    int i, j, sum;
    s_time_t now = NOW();
    atomic_t *counters = (atomic_t *)&perfcounters;

    printk("Xen performance counters SHOW  (now = 0x%08X:%08X)\n",
           (u32)(now>>32), (u32)now);

    for ( i = 0; i < NR_PERFCTRS; i++ ) 
    {
        printk("%-32s  ",  perfc_info[i].name);
        switch ( perfc_info[i].type )
        {
        case TYPE_SINGLE:
        case TYPE_S_SINGLE:
            printk("TOTAL[%10d]", atomic_read(&counters[0]));
            counters += 1;
            break;
        case TYPE_CPU:
        case TYPE_S_CPU:
            for ( j = sum = 0; j < smp_num_cpus; j++ )
                sum += atomic_read(&counters[j]);
            printk("TOTAL[%10d]  ", sum);
            for ( j = 0; j < smp_num_cpus; j++ )
                printk("CPU%02d[%10d]  ", j, atomic_read(&counters[j]));
            counters += NR_CPUS;
            break;
        case TYPE_ARRAY:
        case TYPE_S_ARRAY:
            for ( j = sum = 0; j < perfc_info[i].nr_elements; j++ )
                sum += atomic_read(&counters[j]);
            printk("TOTAL[%10d]  ", sum);
            for ( j = 0; j < perfc_info[i].nr_elements; j++ )
            {
<<<<<<< HEAD
                printk("A%02d[%10d]  ", j, atomic_read(&counters[j]));
                if ( !(j % 4) )
                    printk("\n ");
=======
                if ( (j != 0) && ((j % 4) == 0) )
                    printk("\n                   ");
                printk("ARR%02d[%10d]  ", j, atomic_read(&counters[j]));
>>>>>>> d9edb54d
            }
            counters += j;
            break;
        }
        printk("\n");
    }
}

void perfc_reset(unsigned char key)
{
    int i, j, sum;
    s_time_t now = NOW();
    atomic_t *counters = (atomic_t *)&perfcounters;

    if ( key != '\0' )
        printk("Xen performance counters RESET (now = 0x%08X:%08X)\n",
               (u32)(now>>32), (u32)now);

    /* leave STATUS counters alone -- don't reset */

    for ( i = 0; i < NR_PERFCTRS; i++ ) 
    {
        switch ( perfc_info[i].type )
        {
        case TYPE_SINGLE:
            atomic_set(&counters[0],0);
        case TYPE_S_SINGLE:
            counters += 1;
            break;
        case TYPE_CPU:
            for ( j = sum = 0; j < smp_num_cpus; j++ )
                atomic_set(&counters[j],0);
        case TYPE_S_CPU:
            counters += NR_CPUS;
            break;
        case TYPE_ARRAY:
            for ( j = sum = 0; j < perfc_info[i].nr_elements; j++ )
                atomic_set(&counters[j],0);
        case TYPE_S_ARRAY:
            counters += perfc_info[i].nr_elements;
            break;
        }
    }
}

static dom0_perfc_desc_t perfc_d[NR_PERFCTRS];
static int               perfc_init = 0;
static int perfc_copy_info(dom0_perfc_desc_t *desc)
{
    unsigned int i, j;
    atomic_t *counters = (atomic_t *)&perfcounters;

    if ( desc == NULL )
        return 0;

    /* We only copy the name and array-size information once. */
    if ( !perfc_init ) 
    {
        for ( i = 0; i < NR_PERFCTRS; i++ )
        {
            strncpy(perfc_d[i].name, perfc_info[i].name,
                    sizeof(perfc_d[i].name));
            perfc_d[i].name[sizeof(perfc_d[i].name)-1] = '\0';

            switch ( perfc_info[i].type )
            {
            case TYPE_SINGLE:
            case TYPE_S_SINGLE:
                perfc_d[i].nr_vals = 1;
                break;
            case TYPE_CPU:
            case TYPE_S_CPU:
                perfc_d[i].nr_vals = smp_num_cpus;
                break;
            case TYPE_ARRAY:
            case TYPE_S_ARRAY:
                perfc_d[i].nr_vals = perfc_info[i].nr_elements;
                break;
            }

            if ( perfc_d[i].nr_vals > ARRAY_SIZE(perfc_d[i].vals) )
                perfc_d[i].nr_vals = ARRAY_SIZE(perfc_d[i].vals);
        }

        perfc_init = 1;
    }

    /* We gather the counts together every time. */
    for ( i = 0; i < NR_PERFCTRS; i++ )
    {
        switch ( perfc_info[i].type )
        {
        case TYPE_SINGLE:
        case TYPE_S_SINGLE:
            perfc_d[i].vals[0] = atomic_read(&counters[0]);
            counters += 1;
            break;
        case TYPE_CPU:
        case TYPE_S_CPU:
            for ( j = 0; j < perfc_d[i].nr_vals; j++ )
                perfc_d[i].vals[j] = atomic_read(&counters[j]);
            counters += NR_CPUS;
            break;
        case TYPE_ARRAY:
        case TYPE_S_ARRAY:
            for ( j = 0; j < perfc_d[i].nr_vals; j++ )
                perfc_d[i].vals[j] = atomic_read(&counters[j]);
            counters += perfc_info[i].nr_elements;
            break;
        }
    }

    return (copy_to_user(desc, perfc_d, NR_PERFCTRS * sizeof(*desc)) ?
            -EFAULT : 0);
}

/* Dom0 control of perf counters */
int perfc_control(dom0_perfccontrol_t *pc)
{
    static spinlock_t lock = SPIN_LOCK_UNLOCKED;
    u32 op = pc->op;
    int rc;

    pc->nr_counters = NR_PERFCTRS;

    spin_lock(&lock);

    switch ( op )
    {
    case DOM0_PERFCCONTROL_OP_RESET:
        perfc_copy_info(pc->desc);
        perfc_reset(0);
        rc = 0;
        break;

    case DOM0_PERFCCONTROL_OP_QUERY:
        perfc_copy_info(pc->desc);
        rc = 0;
        break;

    default:
        rc = -EINVAL;
        break;
    }

    spin_unlock(&lock);

    return rc;
}

/*
 * Local variables:
 * mode: C
 * c-set-style: "BSD"
 * c-basic-offset: 4
 * tab-width: 4
 * indent-tabs-mode: nil
 */<|MERGE_RESOLUTION|>--- conflicted
+++ resolved
@@ -68,15 +68,9 @@
             printk("TOTAL[%10d]  ", sum);
             for ( j = 0; j < perfc_info[i].nr_elements; j++ )
             {
-<<<<<<< HEAD
-                printk("A%02d[%10d]  ", j, atomic_read(&counters[j]));
-                if ( !(j % 4) )
-                    printk("\n ");
-=======
                 if ( (j != 0) && ((j % 4) == 0) )
                     printk("\n                   ");
                 printk("ARR%02d[%10d]  ", j, atomic_read(&counters[j]));
->>>>>>> d9edb54d
             }
             counters += j;
             break;
