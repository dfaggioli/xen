/* -*-  Mode:C; c-basic-offset:4; tab-width:4 -*- */

#ifndef _XEN_SHADOW_H
#define _XEN_SHADOW_H

#include <xen/config.h>
#include <xen/types.h>
#include <xen/perfc.h>
#include <asm/processor.h>


/* Shadow PT flag bits in pfn_info */
#define PSH_shadowed    (1<<31) /* page has a shadow. PFN points to shadow */
#define PSH_pending     (1<<29) /* page is in the process of being shadowed */
#define PSH_pfn_mask    ((1<<21)-1)

/* Shadow PT operation mode : shadowmode variable in mm_struct */
#define SHM_test        (1) /* just run domain on shadow PTs */
#define SHM_logdirty    (2) /* log pages that are dirtied */
#define SHM_translate   (3) /* lookup machine pages in translation table */
//#define SHM_cow       (4) /* copy on write all dirtied pages */


#define shadow_linear_pg_table ((l1_pgentry_t *)SH_LINEAR_PT_VIRT_START)
#define shadow_linear_l2_table ((l2_pgentry_t *)(SH_LINEAR_PT_VIRT_START+(SH_LINEAR_PT_VIRT_START>>(L2_PAGETABLE_SHIFT-L1_PAGETABLE_SHIFT))))

extern void shadow_mode_init(void);
extern int shadow_mode_control( struct domain *p, dom0_shadow_control_t *sc );
extern int shadow_fault( unsigned long va, long error_code );
extern void shadow_l1_normal_pt_update( unsigned long pa, unsigned long gpte, 
                                        unsigned long *prev_spfn_ptr,
                                        l1_pgentry_t **prev_spl1e_ptr  );
extern void shadow_l2_normal_pt_update( unsigned long pa, unsigned long gpte );
extern void unshadow_table( unsigned long gpfn, unsigned int type );
extern int shadow_mode_enable( struct domain *p, unsigned int mode );
extern void shadow_mode_disable( struct domain *p );
extern unsigned long shadow_l2_table( 
    struct mm_struct *m, unsigned long gpfn );

#define SHADOW_DEBUG 0
#define SHADOW_HASH_DEBUG 0
#define SHADOW_OPTIMISE 1

struct shadow_status {
    unsigned long pfn;            // gpfn 
    unsigned long spfn_and_flags; // spfn plus flags
    struct shadow_status *next;   // use pull-to-front list.
};

#define shadow_ht_extra_size         128 /*128*/
#define shadow_ht_buckets            256 /*256*/

#ifndef NDEBUG
#define SH_LOG(_f, _a...)                             \
printk("DOM%u: (file=shadow.c, line=%d) " _f "\n",    \
       current->domain , __LINE__ , ## _a )
#else
#define SH_LOG(_f, _a...) 
#endif

#if SHADOW_DEBUG
#define SH_VLOG(_f, _a...)                             \
    printk("DOM%u: (file=shadow.c, line=%d) " _f "\n", \
           current->domain , __LINE__ , ## _a )
#else
#define SH_VLOG(_f, _a...) 
#endif

#if 0
#define SH_VVLOG(_f, _a...)                             \
    printk("DOM%u: (file=shadow.c, line=%d) " _f "\n",  \
           current->domain , __LINE__ , ## _a )
#else
#define SH_VVLOG(_f, _a...) 
#endif


/************************************************************************/

<<<<<<< HEAD
static inline void __mark_dirty( struct mm_struct *m, unsigned int mfn )
=======
static inline int __mark_dirty( struct mm_struct *m, unsigned int mfn )
>>>>>>> 24090828
{
    unsigned int pfn;
    int rc = 0;

    ASSERT(spin_is_locked(&m->shadow_lock));

    pfn = machine_to_phys_mapping[mfn];

    /* We use values with the top bit set to mark MFNs that aren't
       really part of the domain's psuedo-physical memory map e.g.
       the shared info frame. Nothing to do here...
<<<<<<< HEAD
    */
    if ( unlikely(pfn & 0x80000000U) ) return; 
=======
       */
    if ( unlikely(pfn & 0x80000000U) ) return rc; 
>>>>>>> 24090828

    ASSERT(m->shadow_dirty_bitmap);
    if( likely(pfn<m->shadow_dirty_bitmap_size) )
    {
<<<<<<< HEAD
        /* These updates occur with mm.shadow_lock held, so use 
           (__) version of test_and_set */
        if( !__test_and_set_bit( pfn, m->shadow_dirty_bitmap) )
            m->shadow_dirty_count++;
=======
	/* These updates occur with mm.shadow_lock held, so use 
	   (__) version of test_and_set */
	if( __test_and_set_bit( pfn, m->shadow_dirty_bitmap ) == 0 )
	{
	    // if we set it
	    m->shadow_dirty_count++;
	    rc = 1;
	}
>>>>>>> 24090828
    }
    else
    {
        extern void show_traceX(void);
        SH_LOG("mark_dirty OOR! mfn=%x pfn=%x max=%x (mm %p)",
               mfn, pfn, m->shadow_dirty_bitmap_size, m );
        SH_LOG("dom=%u caf=%08x taf=%08x\n", 
               frame_table[mfn].u.domain->domain,
               frame_table[mfn].count_and_flags, 
               frame_table[mfn].type_and_flags );
    }
	
    return rc;
}


<<<<<<< HEAD
static inline void mark_dirty( struct mm_struct *m, unsigned int mfn )
{
=======
static inline int mark_dirty( struct mm_struct *m, unsigned int mfn )
{	
	int rc;
>>>>>>> 24090828
    ASSERT(local_irq_is_enabled());
    //if(spin_is_locked(&m->shadow_lock)) printk("+");
    spin_lock(&m->shadow_lock);
    rc = __mark_dirty( m, mfn );
    spin_unlock(&m->shadow_lock);
	return rc;
}


/************************************************************************/

static inline void l1pte_write_fault( struct mm_struct *m, 
                                      unsigned long *gpte_p, unsigned long *spte_p )
{ 
    unsigned long gpte = *gpte_p;
    unsigned long spte = *spte_p;

    switch( m->shadow_mode )
    {
    case SHM_test:
        spte = gpte;
        gpte |= _PAGE_DIRTY | _PAGE_ACCESSED;
        spte |= _PAGE_RW | _PAGE_DIRTY | _PAGE_ACCESSED;
        break;

    case SHM_logdirty:
        spte = gpte;
        gpte |= _PAGE_DIRTY | _PAGE_ACCESSED;
        spte |= _PAGE_RW | _PAGE_DIRTY | _PAGE_ACCESSED;
        __mark_dirty( m, (gpte >> PAGE_SHIFT) );
        break;
    }

    *gpte_p = gpte;
    *spte_p = spte;
}

static inline void l1pte_read_fault( struct mm_struct *m, 
                                     unsigned long *gpte_p, unsigned long *spte_p )
{ 
    unsigned long gpte = *gpte_p;
    unsigned long spte = *spte_p;

    switch( m->shadow_mode )
    {
    case SHM_test:
        spte = gpte;
        gpte |= _PAGE_ACCESSED;
        spte |= _PAGE_ACCESSED;
        if ( ! (gpte & _PAGE_DIRTY ) )
            spte &= ~ _PAGE_RW;
        break;

    case SHM_logdirty:
        spte = gpte;
        gpte |= _PAGE_ACCESSED;
        spte |= _PAGE_ACCESSED;
        spte &= ~ _PAGE_RW;
        break;
    }

    *gpte_p = gpte;
    *spte_p = spte;
}

static inline void l1pte_no_fault( struct mm_struct *m, 
                                   unsigned long *gpte_p, unsigned long *spte_p )
{ 
    unsigned long gpte = *gpte_p;
    unsigned long spte = *spte_p;

    switch( m->shadow_mode )
    {
    case SHM_test:
        spte = 0;
        if ( (gpte & (_PAGE_PRESENT|_PAGE_ACCESSED) ) == 
             (_PAGE_PRESENT|_PAGE_ACCESSED) )
        {
            spte = gpte;
            if ( ! (gpte & _PAGE_DIRTY ) )
                spte &= ~ _PAGE_RW;
        }
        break;

    case SHM_logdirty:
        spte = 0;
        if ( (gpte & (_PAGE_PRESENT|_PAGE_ACCESSED) ) == 
             (_PAGE_PRESENT|_PAGE_ACCESSED) )
        {
            spte = gpte;
            spte &= ~ _PAGE_RW;
        }

        break;
    }

    *gpte_p = gpte;
    *spte_p = spte;
}

static inline void l2pde_general( struct mm_struct *m, 
                                  unsigned long *gpde_p, unsigned long *spde_p,
                                  unsigned long sl1pfn)
{
    unsigned long gpde = *gpde_p;
    unsigned long spde = *spde_p;

    spde = 0;

    if ( sl1pfn )
    {
        spde = (gpde & ~PAGE_MASK) | (sl1pfn<<PAGE_SHIFT) | 
            _PAGE_RW | _PAGE_ACCESSED | _PAGE_DIRTY;
        gpde = gpde | _PAGE_ACCESSED | _PAGE_DIRTY;

        if ( unlikely( (sl1pfn<<PAGE_SHIFT) == (gpde & PAGE_MASK)  ) )
        {   
            // detect linear map, and keep pointing at guest
            SH_VLOG("4c: linear mapping ( %08lx )",sl1pfn);
            spde = gpde & ~_PAGE_RW;
        }
    }

    *gpde_p = gpde;
    *spde_p = spde;
}

/*********************************************************************/



#if SHADOW_HASH_DEBUG
static void shadow_audit(struct mm_struct *m, int print)
{
    int live=0, free=0, j=0, abs;
    struct shadow_status *a;

    for( j = 0; j < shadow_ht_buckets; j++ )
    {
        a = &m->shadow_ht[j];        
        if(a->pfn){live++; ASSERT(a->spfn_and_flags&PSH_pfn_mask);}
        ASSERT((a->pfn&0xf0000000)==0);
        ASSERT(a->pfn<0x00100000);
        a=a->next;
        while(a && live<9999)
        { 
            live++; 
            if(a->pfn == 0 || a->spfn_and_flags == 0)
            {
                printk("XXX live=%d pfn=%08lx sp=%08lx next=%p\n",
                       live, a->pfn, a->spfn_and_flags, a->next);
                BUG();
            }
            ASSERT(a->pfn);
            ASSERT((a->pfn&0xf0000000)==0);
            ASSERT(a->pfn<0x00100000);
            ASSERT(a->spfn_and_flags&PSH_pfn_mask);
            a=a->next; 
        }
        ASSERT(live<9999);
    }

    a = m->shadow_ht_free;
    while(a) { free++; a=a->next; }

    if(print) printk("Xlive=%d free=%d\n",live,free);

    abs=(perfc_value(shadow_l1_pages)+perfc_value(shadow_l2_pages))-live;
    if( abs < -1 || abs > 1 )
    {
        printk("live=%d free=%d l1=%d l2=%d\n",live,free,
               perfc_value(shadow_l1_pages), perfc_value(shadow_l2_pages) );
        BUG();
    }

}

#else
#define shadow_audit(p, print)
#endif



static inline struct shadow_status* hash_bucket( struct mm_struct *m,
                                                 unsigned int gpfn )
{
    return &(m->shadow_ht[gpfn % shadow_ht_buckets]);
}


static inline unsigned long __shadow_status( struct mm_struct *m,
                                             unsigned int gpfn )
{
    struct shadow_status **ob, *b, *B = hash_bucket( m, gpfn );

    b = B;
    ob = NULL;

    SH_VVLOG("lookup gpfn=%08x bucket=%p", gpfn, b );
    shadow_audit(m,0);  // if in debug mode

    do
    {
        if ( b->pfn == gpfn )
        {
            unsigned long t;
            struct shadow_status *x;

            // swap with head
            t=B->pfn; B->pfn=b->pfn; b->pfn=t;
            t=B->spfn_and_flags; B->spfn_and_flags=b->spfn_and_flags; 
            b->spfn_and_flags=t;

            if( ob )
            {   // pull to front
                *ob=b->next;
                x=B->next;
                B->next=b;
                b->next=x;
            }
            return B->spfn_and_flags;
        }
#if SHADOW_HASH_DEBUG
        else
        {
            if(b!=B)ASSERT(b->pfn);
        }
#endif
        ob=&b->next;
        b=b->next;
    }
    while (b);

    return 0;
}

/* we can make this locking more fine grained e.g. per shadow page if it 
ever becomes a problem, but since we need a spin lock on the hash table 
anyway its probably not worth being too clever. */

static inline unsigned long get_shadow_status( struct mm_struct *m,
                                               unsigned int gpfn )
{
    unsigned long res;

    /* If we get here, we know that this domain is running in shadow mode. 
       We also know that some sort of update has happened to the underlying
       page table page: either a PTE has been updated, or the page has
       changed type. If we're in log dirty mode, we should set the approrpiate
       bit in the dirty bitmap.
       NB: the VA update path doesn't use this so needs to be handled 
       independnetly. 
    */

    ASSERT(local_irq_is_enabled());
    //if(spin_is_locked(&m->shadow_lock)) printk("*");
    spin_lock(&m->shadow_lock);

    if( m->shadow_mode == SHM_logdirty )
        __mark_dirty( m, gpfn );

    res = __shadow_status( m, gpfn );
    if (!res) spin_unlock(&m->shadow_lock);
    return res;
}


static inline void put_shadow_status( struct mm_struct *m )
{
    spin_unlock(&m->shadow_lock);
}


static inline void delete_shadow_status( struct mm_struct *m,
                                         unsigned int gpfn )
{
    struct shadow_status *b, *B, **ob;

    ASSERT(spin_is_locked(&m->shadow_lock));

    B = b = hash_bucket( m, gpfn );

    SH_VVLOG("delete gpfn=%08x bucket=%p", gpfn, b );
    shadow_audit(m,0);
    ASSERT(gpfn);

    if( b->pfn == gpfn )
    {
        if (b->next)
        {
            struct shadow_status *D=b->next;
            b->spfn_and_flags = b->next->spfn_and_flags;
            b->pfn = b->next->pfn;

            b->next = b->next->next;
            D->next = m->shadow_ht_free;
            D->pfn = 0;
            D->spfn_and_flags = 0;
            m->shadow_ht_free = D;
        }
        else
        {
            b->pfn = 0;
            b->spfn_and_flags = 0;
        }

#if SHADOW_HASH_DEBUG
        if( __shadow_status(m,gpfn) ) BUG();  
        shadow_audit(m,0);
#endif
        return;
    }

    ob = &b->next;
    b=b->next;

    do
    {
        if ( b->pfn == gpfn )
        {
            b->pfn = 0;
            b->spfn_and_flags = 0;

            // b is in the list
            *ob=b->next;
            b->next = m->shadow_ht_free;
            m->shadow_ht_free = b;

#if SHADOW_HASH_DEBUG
            if( __shadow_status(m,gpfn) ) BUG();
#endif
            shadow_audit(m,0);
            return;
        }

        ob = &b->next;
        b=b->next;
    }
    while (b);

    // if we got here, it wasn't in the list
    BUG();
}


static inline void set_shadow_status( struct mm_struct *m,
                                      unsigned int gpfn, unsigned long s )
{
    struct shadow_status *b, *B, *extra, **fptr;
    int i;

    ASSERT(spin_is_locked(&m->shadow_lock));

    B = b = hash_bucket( m, gpfn );
   
    ASSERT(gpfn);
    SH_VVLOG("set gpfn=%08x s=%08lx bucket=%p(%p)", gpfn, s, b, b->next );

    shadow_audit(m,0);

    do
    {
        if ( b->pfn == gpfn )
        {
            b->spfn_and_flags = s;
            shadow_audit(m,0);
            return;
        }

        b=b->next;
    }
    while (b);

    // if we got here, this is an insert rather than update

    ASSERT( s );  // deletes must have succeeded by here

    if ( B->pfn == 0 )
    {
        // we can use this head
        ASSERT( B->next == 0 );
        B->pfn = gpfn;
        B->spfn_and_flags = s;
        shadow_audit(m,0);
        return;
    }

    if( unlikely(m->shadow_ht_free == NULL) )
    {
        SH_LOG("allocate more shadow hashtable blocks");

        // we need to allocate more space
        extra = kmalloc(sizeof(void*) + (shadow_ht_extra_size * 
                                         sizeof(struct shadow_status)));

        if( ! extra ) BUG(); // should be more graceful here....

        memset(extra, 0, sizeof(void*) + (shadow_ht_extra_size * 
                                          sizeof(struct shadow_status)));

        m->shadow_extras_count++;

        // add extras to free list
        fptr = &m->shadow_ht_free;
        for ( i=0; i<shadow_ht_extra_size; i++ )
        {
            *fptr = &extra[i];
            fptr = &(extra[i].next);
        }
        *fptr = NULL;

        *((struct shadow_status ** ) &extra[shadow_ht_extra_size]) = 
            m->shadow_ht_extras;
        m->shadow_ht_extras = extra;

    }

    // should really put this in B to go right to front
    b = m->shadow_ht_free;
    m->shadow_ht_free = b->next;
    b->spfn_and_flags = s;
    b->pfn = gpfn;
    b->next = B->next;
    B->next = b;

    shadow_audit(m,0);

    return;
}

static inline void __shadow_mk_pagetable( struct mm_struct *mm )
{
    unsigned long gpfn, spfn=0;

    gpfn =  pagetable_val(mm->pagetable) >> PAGE_SHIFT;

    if ( unlikely((spfn=__shadow_status(mm, gpfn)) == 0 ) )
    {
        spfn = shadow_l2_table(mm, gpfn );
    }      
    mm->shadow_table = mk_pagetable(spfn<<PAGE_SHIFT);
}

static inline void shadow_mk_pagetable( struct mm_struct *mm )
{
    SH_VVLOG("shadow_mk_pagetable( gptbase=%08lx, mode=%d )",
             pagetable_val(mm->pagetable), mm->shadow_mode );

    if ( unlikely(mm->shadow_mode) )
    {
        ASSERT(local_irq_is_enabled());
        spin_lock(&mm->shadow_lock);

        __shadow_mk_pagetable( mm );

        spin_unlock(&mm->shadow_lock);
    }

    SH_VVLOG("leaving shadow_mk_pagetable( gptbase=%08lx, mode=%d ) sh=%08lx",
             pagetable_val(mm->pagetable), mm->shadow_mode, 
             pagetable_val(mm->shadow_table) );

}


#if SHADOW_DEBUG
extern int check_pagetable(struct mm_struct *m, pagetable_t pt, char *s);
#else
#define check_pagetable(m, pt, s) ((void)0)
#endif


#endif /* XEN_SHADOW_H */

<|MERGE_RESOLUTION|>--- conflicted
+++ resolved
@@ -77,11 +77,7 @@
 
 /************************************************************************/
 
-<<<<<<< HEAD
-static inline void __mark_dirty( struct mm_struct *m, unsigned int mfn )
-=======
 static inline int __mark_dirty( struct mm_struct *m, unsigned int mfn )
->>>>>>> 24090828
 {
     unsigned int pfn;
     int rc = 0;
@@ -93,23 +89,12 @@
     /* We use values with the top bit set to mark MFNs that aren't
        really part of the domain's psuedo-physical memory map e.g.
        the shared info frame. Nothing to do here...
-<<<<<<< HEAD
     */
-    if ( unlikely(pfn & 0x80000000U) ) return; 
-=======
-       */
     if ( unlikely(pfn & 0x80000000U) ) return rc; 
->>>>>>> 24090828
 
     ASSERT(m->shadow_dirty_bitmap);
     if( likely(pfn<m->shadow_dirty_bitmap_size) )
     {
-<<<<<<< HEAD
-        /* These updates occur with mm.shadow_lock held, so use 
-           (__) version of test_and_set */
-        if( !__test_and_set_bit( pfn, m->shadow_dirty_bitmap) )
-            m->shadow_dirty_count++;
-=======
 	/* These updates occur with mm.shadow_lock held, so use 
 	   (__) version of test_and_set */
 	if( __test_and_set_bit( pfn, m->shadow_dirty_bitmap ) == 0 )
@@ -118,7 +103,6 @@
 	    m->shadow_dirty_count++;
 	    rc = 1;
 	}
->>>>>>> 24090828
     }
     else
     {
@@ -135,20 +119,15 @@
 }
 
 
-<<<<<<< HEAD
-static inline void mark_dirty( struct mm_struct *m, unsigned int mfn )
-{
-=======
 static inline int mark_dirty( struct mm_struct *m, unsigned int mfn )
-{	
-	int rc;
->>>>>>> 24090828
+{
+    int rc;
     ASSERT(local_irq_is_enabled());
     //if(spin_is_locked(&m->shadow_lock)) printk("+");
     spin_lock(&m->shadow_lock);
     rc = __mark_dirty( m, mfn );
     spin_unlock(&m->shadow_lock);
-	return rc;
+    return rc;
 }
 
 
