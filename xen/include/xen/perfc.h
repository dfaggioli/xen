
#ifndef __XEN_PERFC_H__
#define __XEN_PERFC_H__

#ifdef PERF_COUNTERS

#include <asm/atomic.h>

/* 
 * NOTE: new counters must be defined in perfc_defn.h
 * 
 * PERFCOUNTER (counter, string)              define a new performance counter
 * PERFCOUNTER_CPU (counter, string, size)    define a counter per CPU
 * PERFCOUNTER_ARRY (counter, string, size)   define an array of counters
 * 
 * unlike "COUNTERS", "STATUS" variables DO NOT RESET
 * PERFSTATUS (counter, string)               define a new performance stauts
 * PERFSTATUS_CPU (counter, string, size)     define a status var per CPU
 * PERFSTATUS_ARRY (counter, string, size)    define an array of status vars
 * 
 * unsigned long perfc_value  (counter)        get value of a counter  
 * unsigned long perfc_valuec (counter)        get value of a per CPU counter
 * unsigned long perfc_valuea (counter, index) get value of an array counter
 * unsigned long perfc_set  (counter, val)     set value of a counter  
 * unsigned long perfc_setc (counter, val)     set value of a per CPU counter
 * unsigned long perfc_seta (counter, index, val) set value of an array counter
 * void perfc_incr  (counter)                  increment a counter          
 * void perfc_incrc (counter, index)           increment a per CPU counter   
 * void perfc_incra (counter, index)           increment an array counter   
 * void perfc_add   (counter, value)           add a value to a counter     
 * void perfc_addc  (counter, value)           add a value to a per CPU counter
 * void perfc_adda  (counter, index, value)    add a value to array counter 
 * void perfc_print (counter)                  print out the counter
 */

#define PERFCOUNTER( var, name ) \
  atomic_t var[1];
#define PERFCOUNTER_CPU( var, name ) \
  atomic_t var[NR_CPUS];
#define PERFCOUNTER_ARRAY( var, name, size ) \
  atomic_t var[size];
#define PERFSTATUS( var, name ) \
  atomic_t var[1];
#define PERFSTATUS_CPU( var, name ) \
  atomic_t var[NR_CPUS];
#define PERFSTATUS_ARRAY( var, name, size ) \
  atomic_t var[size];

struct perfcounter {
#include <xen/perfc_defn.h>
};

extern struct perfcounter perfcounters;

#define perfc_value(x)    atomic_read(&perfcounters.x[0])
#define perfc_valuec(x)   atomic_read(&perfcounters.x[smp_processor_id()])
#define perfc_valuea(x,y)                                               \
    do {                                                                \
        if ( (y) < (sizeof(perfcounters.x) / sizeof(*perfcounters.x)) ) \
            atomic_read(&perfcounters.x[y]);                            \
    } while ( 0 )
#define perfc_set(x,v)    atomic_set(&perfcounters.x[0], v)
#define perfc_setc(x,v)   atomic_set(&perfcounters.x[smp_processor_id()], v)
#define perfc_seta(x,y,v)                                               \
    do {                                                                \
        if ( (y) < (sizeof(perfcounters.x) / sizeof(*perfcounters.x)) ) \
            atomic_set(&perfcounters.x[y], v);                          \
    } while ( 0 )
#define perfc_incr(x)     atomic_inc(&perfcounters.x[0])
#define perfc_decr(x)     atomic_dec(&perfcounters.x[0])
#define perfc_incrc(x)    atomic_inc(&perfcounters.x[smp_processor_id()])
<<<<<<< HEAD
#define perfc_incra(x,y)                                                \
    do {                                                                \
        if ( (y) < (sizeof(perfcounters.x) / sizeof(*perfcounters.x)) ) \
            atomic_inc(&perfcounters.x[y]);                             \
    } while ( 0 )
=======
#define perfc_decrc(x)    atomic_dec(&perfcounters.x[smp_processor_id()])
#define perfc_incra(x,y)  \
  { if(y<(sizeof(perfcounters.x)/sizeof(*perfcounters.x))) \
    atomic_inc(&perfcounters.x[y]); }
>>>>>>> ca1258d0
#define perfc_add(x,y)    atomic_add((y), &perfcounters.x[0])
#define perfc_addc(x,y)   atomic_add((y), &perfcounters.x[smp_processor_id()])
#define perfc_adda(x,y,z)                                               \
    do {                                                                \
        if ( (y) < (sizeof(perfcounters.x) / sizeof(*perfcounters.x)) ) \
            atomic_add((z), &perfcounters.x[y]);                        \
    } while ( 0 )

/*
 * Histogram: special treatment for 0 and 1 count. After that equally spaced 
 * with last bucket taking the rest.
 */
#define perfc_incr_histo(_x,_v,_n)                                          \
    do {                                                                    \
        if ( (_v) == 0 )                                                    \
            perfc_incra(_x, 0);                                             \
        else if ( (_v) == 1 )                                               \
            perfc_incra(_x, 1);                                             \
        else if ( (((_v)-2) / PERFC_ ## _n ## _BUCKET_SIZE) <               \
                  (PERFC_MAX_ ## _n - 3) )                                  \
            perfc_incra(_x, (((_v)-2) / PERFC_ ## _n ## _BUCKET_SIZE) + 2); \
        else                                                                \
            perfc_incra(_x, PERFC_MAX_ ## _n - 1);                          \
    } while ( 0 )
    
#else /* PERF_COUNTERS */

#define perfc_value(x)    (0)
#define perfc_valuec(x)   (0)
#define perfc_valuea(x,y) (0)
#define perfc_set(x,v)    ((void)0)
#define perfc_setc(x,v)   ((void)0)
#define perfc_seta(x,y,v) ((void)0)
#define perfc_incr(x)     ((void)0)
#define perfc_decr(x)     ((void)0)
#define perfc_incrc(x)    ((void)0)
#define perfc_incra(x,y)  ((void)0)
#define perfc_add(x,y)    ((void)0)
#define perfc_addc(x,y)   ((void)0)
#define perfc_adda(x,y,z) ((void)0)
#define perfc_incr_histo(x,y,z) ((void)0)

#endif /* PERF_COUNTERS */

#endif /* __XEN_PERFC_H__ */<|MERGE_RESOLUTION|>--- conflicted
+++ resolved
@@ -69,18 +69,12 @@
 #define perfc_incr(x)     atomic_inc(&perfcounters.x[0])
 #define perfc_decr(x)     atomic_dec(&perfcounters.x[0])
 #define perfc_incrc(x)    atomic_inc(&perfcounters.x[smp_processor_id()])
-<<<<<<< HEAD
+#define perfc_decrc(x)    atomic_dec(&perfcounters.x[smp_processor_id()])
 #define perfc_incra(x,y)                                                \
     do {                                                                \
         if ( (y) < (sizeof(perfcounters.x) / sizeof(*perfcounters.x)) ) \
             atomic_inc(&perfcounters.x[y]);                             \
     } while ( 0 )
-=======
-#define perfc_decrc(x)    atomic_dec(&perfcounters.x[smp_processor_id()])
-#define perfc_incra(x,y)  \
-  { if(y<(sizeof(perfcounters.x)/sizeof(*perfcounters.x))) \
-    atomic_inc(&perfcounters.x[y]); }
->>>>>>> ca1258d0
 #define perfc_add(x,y)    atomic_add((y), &perfcounters.x[0])
 #define perfc_addc(x,y)   atomic_add((y), &perfcounters.x[smp_processor_id()])
 #define perfc_adda(x,y,z)                                               \
