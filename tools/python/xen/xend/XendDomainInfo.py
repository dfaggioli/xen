--- conflicted
+++ resolved
@@ -499,26 +499,7 @@
             # Initial domain create.
             self.name = sxp.child_value(config, 'name')
             self.check_name(self.name)
-<<<<<<< HEAD
             self.configure_cpus(config)
-=======
-            try:
-                self.cpu_weight = float(sxp.child_value(config, 'cpu_weight', '1'))
-            except:
-                raise VmError('invalid cpu weight')
-            self.memory = int(sxp.child_value(config, 'memory'))
-            if self.memory is None:
-                raise VmError('missing memory size')
-            cpu = sxp.child_value(config, 'cpu')
-            if self.recreate and self.dom and cpu is not None:
-                xc.domain_pincpu(self.dom, 0, 1<<int(cpu))
-            try:
-                image = sxp.child_value(self.config, 'image')
-                self.vcpus = int(sxp.child_value(image, 'vcpus'))
-            except:
-                raise VmError('invalid vcpus value')
-
->>>>>>> 7ef0d92a
             self.find_image_handler()
             self.init_domain()
             self.register_domain()
@@ -552,7 +533,8 @@
             raise VmError('missing memory size')
         cpu = sxp.child_value(config, 'cpu')
         if self.recreate and self.dom and cpu is not None:
-            xc.domain_pincpu(self.dom, int(cpu))
+            #xc.domain_pincpu(self.dom, int(cpu))
+            xc.domain_pincpu(self.dom, 0, 1<<int(cpu))
         try:
             image = sxp.child_value(self.config, 'image')
             vcpus = sxp.child_value(image, 'vcpus')
